--- conflicted
+++ resolved
@@ -19,13 +19,8 @@
 maintenance = { status = "actively-developed" }
 
 [dependencies]
-<<<<<<< HEAD
-chrono = { version = "0.4.35", features = [] }
-clap = { version = "4.5.1", features = ["derive"] }
-=======
 chrono = { version = "0.4.34", features = [] }
 clap = { version = "4.5.2", features = ["derive"] }
->>>>>>> 06b4d481
 metrics = { version = "0.22.1", features = [] }
 metrics-exporter-prometheus = { version = "0.13.1", features = ["http-listener", "tokio"] }
 rand = { version = "0.9.0-alpha.0", features = [] }
